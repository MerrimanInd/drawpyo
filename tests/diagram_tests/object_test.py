import drawpyo


<<<<<<< HEAD
# TODO rewrite this test so it's independent of the order of the style attributes
def test_obj_from_str():
=======
def parse_style(style: str) -> dict[str, str]:
    """Convert a style string into a dict for order-independent comparison."""
    if not style:
        return {}

    parts = style.split(";")
    parsed = {}

    for part in parts:
        if "=" in part:
            key, value = part.split("=", 1)
            parsed[key] = value

    return parsed


def test_obj_from_str() -> None:
>>>>>>> 41d9ed24
    file = drawpyo.File()
    page = drawpyo.Page(file=file)

    # style string
    test_style_str = (
        "whiteSpace=wrap;rounded=1;fillColor=#6a00ff;strokeColor=#000000;"
        "dashed=0;html=1;fontColor=#ffffff;gradientColor=#FF33FF;strokeWidth=4;"
    )

    expected_style = parse_style(test_style_str)

    # Create a new object and apply the style string
    style_str_obj = drawpyo.diagram.Object(page=page)
    style_str_obj.apply_style_string(test_style_str)

    # Compare style dicts (order-independent)
    assert parse_style(style_str_obj.style) == expected_style

    # Create another object using the first as a template
    template_obj = drawpyo.diagram.Object(page=page, template_object=style_str_obj)
    assert parse_style(template_obj.style) == expected_style

    # Create an object from the template a different way
    template_obj2 = drawpyo.diagram.Object.create_from_template_object(
        page=page,
        template_object=template_obj,
    )
    assert parse_style(template_obj2.style) == expected_style<|MERGE_RESOLUTION|>--- conflicted
+++ resolved
@@ -1,10 +1,6 @@
 import drawpyo
 
 
-<<<<<<< HEAD
-# TODO rewrite this test so it's independent of the order of the style attributes
-def test_obj_from_str():
-=======
 def parse_style(style: str) -> dict[str, str]:
     """Convert a style string into a dict for order-independent comparison."""
     if not style:
@@ -22,7 +18,6 @@
 
 
 def test_obj_from_str() -> None:
->>>>>>> 41d9ed24
     file = drawpyo.File()
     page = drawpyo.Page(file=file)
 
