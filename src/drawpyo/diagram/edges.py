from os import path
from typing import Optional, Dict, Any, List, Union, Tuple

from .base_diagram import (
    DiagramBase,
    import_shape_database,
    style_str_from_dict,
    color_input_check,
    width_input_check,
)
from .text_format import TextFormat

__all__ = ["Edge", "BasicEdge", "EdgeGeometry", "EdgeLabel", "Point"]

data: Dict[str, Any] = import_shape_database(
    file_name=path.join("formatting_database", "edge_styles.toml"), relative=True
)

connection_db: Dict[Optional[str], Dict[str, Any]] = data["connection"]
connection_db[None] = {"shape": ""}

pattern_db: Dict[Optional[str], Dict[str, Any]] = data["pattern"]
pattern_db[None] = {}

waypoints_db: Dict[Optional[str], Dict[str, Any]] = data["waypoints"]
waypoints_db[None] = {}

line_ends_db: Dict[Optional[str], Dict[str, bool]] = data["line_ends"]
line_ends_db[None] = {"fillable": False}
line_ends_db[""] = {"fillable": False}
line_ends_db["none"] = {"fillable": False}


###########################################################
# Edges
###########################################################


class Edge(DiagramBase):
    """The Edge class is the simplest class for defining an edge or an arrow in a Draw.io diagram.

    The three primary styling inputs are the waypoints, connections, and pattern. These are how edges are styled in the Draw.io app, with dropdown menus for each one. But it's not how the style string is assembled in the XML. To abstract this, the Edge class loads a database called edge_styles.toml. The database maps the options in each dropdown to the style strings they correspond to. The Edge class then assembles the style strings on export.

    More information about edges are in the Usage documents at [Usage - Edges](../../usage/edges).
    """

    def __init__(self, **kwargs: Any) -> None:
        """Edges can be initialized with almost all styling parameters as args.
        See [Usage - Edges](../../usage/edges) for more information and the options for each parameter.

        Args:
            source (DiagramBase): The Draw.io object that the edge originates from
            target (DiagramBase): The Draw.io object that the edge points to
            label (str): The text to place on the edge.
            label_position (float): Where along the edge the label is positioned. -1 is the source, 1 is the target, 0 is the center
            label_offset (int): How far the label is offset away from the axis of the edge in pixels
            waypoints (str): How the edge should be styled in Draw.io
            connection (str): What type of style the edge should be rendered with
            pattern (str): How the line of the edge should be rendered
            shadow (bool, optional): Add a shadow to the edge
            rounded (bool): Whether the corner of the line should be rounded
            flowAnimation (bool): Add a marching ants animation along the edge
            sketch (bool, optional): Add sketch styling to the edge
            line_end_target (str): What graphic the edge should be rendered with at the target
            line_end_source (str): What graphic the edge should be rendered with at the source
            endFill_target (boolean): Whether the target graphic should be filled
            endFill_source (boolean): Whether the source graphic should be filled
            endSize (int): The size of the end arrow in points
            startSize (int): The size of the start arrow in points
            jettySize (str or int): Length of the straight sections at the end of the edge. "auto" or a number
            targetPerimeterSpacing (int): The negative or positive spacing between the target and end of the edge (points)
            sourcePerimeterSpacing (int): The negative or positive spacing between the source and end of the edge (points)
            entryX (int): From where along the X axis on the source object the edge originates (0-1)
            entryY (int): From where along the Y axis on the source object the edge originates (0-1)
            entryDx (int): Applies an offset in pixels to the X axis entry point
            entryDy (int): Applies an offset in pixels to the Y axis entry point
            exitX (int): From where along the X axis on the target object the edge originates (0-1)
            exitY (int): From where along the Y axis on the target object the edge originates (0-1)
            exitDx (int): Applies an offset in pixels to the X axis exit point
            exitDy (int): Applies an offset in pixels to the Y axis exit point
            color_scheme (ColorScheme, optional): Bundled set of color specifications. Defaults to None.
            strokeColor (str): The color of the border of the edge ('none', 'default', or hex color code)
            strokeWidth (int): The width of the border of the the edge within range (1-999)
            fillColor (str): The color of the fill of the edge ('none', 'default', or hex color code)
            jumpStyle (str): The line jump style ('arc', 'gap', 'sharp', 'line')
            jumpSize (int): The size of the line jumps in points.
            opacity (int): The opacity of the edge (0-100)
        """
        super().__init__(**kwargs)
        self.xml_class: str = "mxCell"

        # Style
<<<<<<< HEAD
        self.text_format: TextFormat = kwargs.get("text_format", TextFormat())
        self.waypoints: str = kwargs.get("waypoints", "orthogonal")
        self.connection: str = kwargs.get("connection", "line")
        self.pattern: str = kwargs.get("pattern", "solid")
        self.opacity: Optional[int] = kwargs.get("opacity", None)
        self._strokeColor: Optional[str] = None
        self.strokeColor = kwargs.get("strokeColor", None)
        self._strokeWidth: Optional[int] = None
        self.strokeWidth = kwargs.get("strokeWidth", None)
        self._fillColor: Optional[str] = None
        self.fillColor = kwargs.get("fillColor", None)
=======
        self.color_scheme = kwargs.get("color_scheme", None)
        self.text_format = kwargs.get("text_format", TextFormat())
        if not self.text_format.fontColor and self.color_scheme:
            self.text_format.fontColor = self.color_scheme.font_color
        self.waypoints = kwargs.get("waypoints", "orthogonal")
        self.connection = kwargs.get("connection", "line")
        self.pattern = kwargs.get("pattern", "solid")
        self.opacity = kwargs.get("opacity", None)
        self.strokeWidth = kwargs.get("strokeWidth", None)
        self.strokeColor = kwargs.get("stroke_color") or (
            self.color_scheme.stroke_color if self.color_scheme else None
        )
        self.fillColor = kwargs.get("fill_color") or (
            self.color_scheme.fill_color if self.color_scheme else None
        )
>>>>>>> 7cbd88b5

        # Line end
        self.line_end_target: Optional[str] = kwargs.get("line_end_target", None)
        self.line_end_source: Optional[str] = kwargs.get("line_end_source", None)
        self.endFill_target: bool = kwargs.get("endFill_target", False)
        self.endFill_source: bool = kwargs.get("endFill_source", False)
        self.endSize: Optional[int] = kwargs.get("endSize", None)
        self.startSize: Optional[int] = kwargs.get("startSize", None)

        self.rounded: int = kwargs.get("rounded", 0)
        self.sketch: Optional[bool] = kwargs.get("sketch", None)
        self.shadow: Optional[bool] = kwargs.get("shadow", None)
        self.flowAnimation: Optional[bool] = kwargs.get("flowAnimation", None)

        self._jumpStyle: Optional[str] = None
        self.jumpStyle = kwargs.get("jumpStyle", None)
        self.jumpSize: Optional[int] = kwargs.get("jumpSize", None)

        # Connection and geometry
        self.jettySize: Union[str, int] = kwargs.get("jettySize", "auto")
        self.geometry: EdgeGeometry = EdgeGeometry()
        self.edge: int = kwargs.get("edge", 1)
        self.targetPerimeterSpacing: Optional[int] = kwargs.get(
            "targetPerimeterSpacing", None
        )
        self.sourcePerimeterSpacing: Optional[int] = kwargs.get(
            "sourcePerimeterSpacing", None
        )
        self._source: Optional[DiagramBase] = None
        self.source = kwargs.get("source", None)
        self._target: Optional[DiagramBase] = None
        self.target = kwargs.get("target", None)
        self.entryX: Optional[float] = kwargs.get("entryX", None)
        self.entryY: Optional[float] = kwargs.get("entryY", None)
        self.entryDx: Optional[int] = kwargs.get("entryDx", None)
        self.entryDy: Optional[int] = kwargs.get("entryDy", None)
        self.exitX: Optional[float] = kwargs.get("exitX", None)
        self.exitY: Optional[float] = kwargs.get("exitY", None)
        self.exitDx: Optional[int] = kwargs.get("exitDx", None)
        self.exitDy: Optional[int] = kwargs.get("exitDy", None)

        # Label
        self.label: Optional[str] = kwargs.get("label", None)
        self.edge_axis_offset: Optional[int] = kwargs.get("edge_offset", None)
        self.label_offset: Optional[int] = kwargs.get("label_offset", None)
        self.label_position: Optional[float] = kwargs.get("label_position", None)

    def __repr__(self) -> str:
        name_str: str = "{0} edge from {1} to {2}".format(
            self.__class__.__name__, self.source, self.target
        )
        return name_str

    def __str__(self) -> str:
        return self.__repr__()

    def remove(self) -> None:
        """This function removes references to the Edge from its source and target objects then deletes the Edge."""
        if self.source is not None:
            self.source.remove_out_edge(self)
        if self.target is not None:
            self.target.remove_in_edge(self)
        del self

    @property
    def attributes(self) -> Dict[str, Any]:
        """Returns the XML attributes to be added to the tag for the object

        Returns:
            dict: Dictionary of object attributes and their values
        """
        base_attr_dict: Dict[str, Any] = {
            "id": self.id,
            "style": self.style,
            "edge": self.edge,
            "parent": self.xml_parent_id,
            "source": self.source_id,
            "target": self.target_id,
        }
        if self.value is not None:
            base_attr_dict["value"] = self.value
        return base_attr_dict

    ###########################################################
    # Source and Target Linking
    ###########################################################

    # Source
    @property
    def source(self) -> Optional[DiagramBase]:
        """The source object of the edge. Automatically adds the edge to the object when set and removes it when deleted.

        Returns:
            BaseDiagram: source object of the edge
        """
        return self._source

    @source.setter
    def source(self, f: Optional[DiagramBase]) -> None:
        if f is not None:
            f.add_out_edge(self)
            self._source = f

    @source.deleter
    def source(self) -> None:
        self._source.remove_out_edge(self)
        self._source = None

    @property
    def source_id(self) -> Union[int, Any]:
        """The ID of the source object or 1 if no source is set

        Returns:
            int: Source object ID
        """
        if self.source is not None:
            return self.source.id
        else:
            return 1

    # Target
    @property
    def target(self) -> Optional[DiagramBase]:
        """The target object of the edge. Automatically adds the edge to the object when set and removes it when deleted.

        Returns:
            BaseDiagram: target object of the edge
        """
        return self._target

    @target.setter
    def target(self, f: Optional[DiagramBase]) -> None:
        if f is not None:
            f.add_in_edge(self)
            self._target = f

    @target.deleter
    def target(self) -> None:
        self._target.remove_in_edge(self)
        self._target = None

    @property
    def target_id(self) -> Union[int, Any]:
        """The ID of the target object or 1 if no target is set

        Returns:
            int: Target object ID
        """
        if self.target is not None:
            return self.target.id
        else:
            return 1

    def add_point(self, x: int, y: int) -> None:
        """Add a point to the edge

        Args:
            x (int): The x coordinate of the point in pixels
            y (int): The y coordinate of the point in pixels
        """
        self.geometry.points.append(Point(x=x, y=y))

    def add_point_pos(self, position: Tuple[int, int]) -> None:
        """Add a point to the edge by position tuple

        Args:
            position (tuple): A tuple of ints describing the x and y coordinates in pixels
        """
        self.geometry.points.append(Point(x=position[0], y=position[1]))

    ###########################################################
    # Style properties
    ###########################################################

    @property
    def style_attributes(self) -> List[str]:
        """The style attributes to add to the style tag in the XML

        Returns:
            list: A list of style attributes
        """
        return [
            "rounded",
            "sketch",
            "shadow",
            "flowAnimation",
            "jettySize",
            "entryX",
            "entryY",
            "entryDx",
            "entryDy",
            "exitX",
            "exitY",
            "exitDx",
            "exitDy",
            "startArrow",
            "endArrow",
            "startFill",
            "endFill",
            "strokeColor",
            "strokeWidth",
            "fillColor",
            "jumpStyle",
            "jumpSize",
            "targetPerimeterSpacing",
            "sourcePerimeterSpacing",
            "endSize",
            "startSize",
            "opacity",
        ]

    @property
    def baseStyle(self) -> Optional[str]:
        """Generates the baseStyle string from the connection style, waypoint style, pattern style, and base style string.

        Returns:
            str: Concatenated baseStyle string
        """
        style_str: List[str] = []
        connection_style: Optional[str] = style_str_from_dict(
            connection_db[self.connection]
        )
        if connection_style is not None and connection_style != "":
            style_str.append(connection_style)

        waypoint_style: Optional[str] = style_str_from_dict(
            waypoints_db[self.waypoints]
        )
        if waypoint_style is not None and waypoint_style != "":
            style_str.append(waypoint_style)

        pattern_style: Optional[str] = style_str_from_dict(pattern_db[self.pattern])
        if pattern_style is not None and pattern_style != "":
            style_str.append(pattern_style)

        if len(style_str) == 0:
            return None
        else:
            return ";".join(style_str)

    @property
    def startArrow(self) -> Optional[str]:
        """What graphic the edge should be rendered with at the source

        Returns:
            str: The source edge graphic
        """
        return self.line_end_source

    @startArrow.setter
    def startArrow(self, val: Optional[str]) -> None:
        self.line_end_source = val

    @property
    def startFill(self) -> Optional[bool]:
        """Whether the graphic at the source should be filled

        Returns:
            bool: The source graphic fill
        """
        if line_ends_db[self.line_end_source]["fillable"]:
            return self.endFill_source
        else:
            return None

    @property
    def endArrow(self) -> Optional[str]:
        """What graphic the edge should be rendered with at the target

        Returns:
            str: The target edge graphic
        """
        return self.line_end_target

    @endArrow.setter
    def endArrow(self, val: Optional[str]) -> None:
        self.line_end_target = val

    @property
    def endFill(self) -> Optional[bool]:
        """Whether the graphic at the target should be filled

        Returns:
            bool: The target graphic fill
        """
        if line_ends_db[self.line_end_target]["fillable"]:
            return self.endFill_target
        else:
            return None

    # Base Line Style

    # Waypoints
    @property
    def waypoints(self) -> str:
        """The waypoint style. Checks if the passed in value is in the TOML database of waypoints before setting and throws a ValueError if not.

        Returns:
            str: The style of the waypoints
        """
        return self._waypoints

    @waypoints.setter
    def waypoints(self, value: str) -> None:
        if value in waypoints_db.keys():
            self._waypoints = value
        else:
            raise ValueError("{0} is not an allowed value of waypoints")

    # Connection
    @property
    def connection(self) -> str:
        """The connection style. Checks if the passed in value is in the TOML database of connections before setting and throws a ValueError if not.

        Returns:
            str: The style of the connections
        """
        return self._connection

    @connection.setter
    def connection(self, value: str) -> None:
        if value in connection_db.keys():
            self._connection = value
        else:
            raise ValueError("{0} is not an allowed value of connection".format(value))

    # Pattern
    @property
    def pattern(self) -> str:
        """The pattern style. Checks if the passed in value is in the TOML database of patterns before setting and throws a ValueError if not.

        Returns:
            str: The style of the patterns
        """
        return self._pattern

    @pattern.setter
    def pattern(self, value: str) -> None:
        if value in pattern_db.keys():
            self._pattern = value
        else:
            raise ValueError("{0} is not an allowed value of pattern")

    # Color properties (enforce value)
    ## strokeColor
    @property
    def strokeColor(self) -> Optional[str]:
        return self._strokeColor

    @strokeColor.setter
    def strokeColor(self, value: Optional[str]) -> None:
        self._strokeColor = color_input_check(value)

    @strokeColor.deleter
    def strokeColor(self) -> None:
        self._strokeColor = None

    ## strokeWidth
    @property
    def strokeWidth(self) -> Optional[int]:
        return self._strokeWidth

    @strokeWidth.setter
    def strokeWidth(self, value: Optional[int]) -> None:
        self._strokeWidth = width_input_check(value)

    @strokeWidth.deleter
    def strokeWidth(self) -> None:
        self._strokeWidth = None

    # fillColor
    @property
    def fillColor(self) -> Optional[str]:
        return self._fillColor

    @fillColor.setter
    def fillColor(self, value: Optional[str]) -> None:
        self._fillColor = color_input_check(value)

    @fillColor.deleter
    def fillColor(self) -> None:
        self._fillColor = None

    # Jump style (enforce value)
    @property
    def jumpStyle(self) -> Optional[str]:
        return self._jumpStyle

    @jumpStyle.setter
    def jumpStyle(self, value: Optional[str]) -> None:
        if value in [None, "arc", "gap", "sharp", "line"]:
            self._jumpStyle = value
        else:
            raise ValueError(f"'{value}' is not a permitted jumpStyle value!")

    @jumpStyle.deleter
    def jumpStyle(self) -> None:
        self._jumpStyle = None

    ###########################################################
    # XML Generation
    ###########################################################

    @property
    def label(self) -> Optional[str]:
        """The text to place on the label, aka its value."""
        return self.value

    @label.setter
    def label(self, value: Optional[str]) -> None:
        self.value = value

    @label.deleter
    def label(self) -> None:
        self.value = None

    @property
    def label_offset(self) -> Optional[int]:
        """How far the label is offset away from the axis of the edge in pixels"""
        return self.geometry.y

    @label_offset.setter
    def label_offset(self, value: Optional[int]) -> None:
        self.geometry.y = value

    @label_offset.deleter
    def label_offset(self) -> None:
        self.geometry.y = None

    @property
    def label_position(self) -> Optional[float]:
        """Where along the edge the label is positioned. -1 is the source, 1 is the target, 0 is the center."""
        return self.geometry.x

    @label_position.setter
    def label_position(self, value: Optional[float]) -> None:
        self.geometry.x = value

    @label_position.deleter
    def label_position(self) -> None:
        self.geometry.x = None

    @property
    def xml(self) -> str:
        """The opening and closing XML tags with the styling attributes included.

        Returns:
            str: _description_
        """
        tag: str = (
            self.xml_open_tag + "\n  " + self.geometry.xml + "\n" + self.xml_close_tag
        )
        return tag


class BasicEdge(Edge):
    pass


class EdgeGeometry(DiagramBase):
    """This class stores the geometry associated with an edge. This is rendered as a subobject in the Draw.io file so it's convenient for it to have its own class."""

    def __init__(self, **kwargs: Any) -> None:
        """This class is automatically instantiated by a Edge object so the user should never need to create it."""
        super().__init__(**kwargs)
        self.xml_class: str = "mxGeometry"

        self.relative: int = kwargs.get("relative", 1)
        self.points: List[Point] = kwargs.get("points", [])
        self.as_attribute: str = kwargs.get("as_attribute", "geometry")

    def add_point(self, x: int, y: int) -> None:
        """Add a point to the edge geometry

        Args:
            x (int): The x coordinate of the point in pixels
            y (int): The y coordinate of the point in pixels
        """
        self.points.append(Point(x=x, y=y))

    @property
    def attributes(self) -> Dict[str, Any]:
        return {
            "x": self.x,
            "y": self.y,
            "relative": self.relative,
            "as": self.as_attribute,
        }

    @property
    def xml(self) -> str:
        if len(self.points) == 0:
            return self.xml_open_tag[:-1] + " />"
        else:
            return (
                self.xml_open_tag
                + '\n<Array as="points">\n'
                + "\n".join([pnt.xml for pnt in self.points])
                + "\n</Array>\n"
                + self.xml_close_tag
            )


class EdgeLabel(DiagramBase):
    def __init__(self, **kwargs: Any) -> None:
        super().__init__(**kwargs)
        self.xml_class: str = "mxCell"

        self.default_style: str = (
            "edgeLabel;html=1;align=center;verticalAlign=middle;resizable=0;points=[];"
        )

        self.value: str = kwargs.get("value", "")
        self.style: str = kwargs.get("style", self.default_style)
        self.vertex: int = kwargs.get("vertex", 1)
        self.connectable: int = kwargs.get("connectable", 1)

    @property
    def attributes(self) -> List[Any]:
        return []


class Point(DiagramBase):
    def __init__(self, **kwargs: Any) -> None:
        super().__init__(**kwargs)
        self.xml_class: str = "mxPoint"

        self.x: int = kwargs.get("x", 0)
        self.y: int = kwargs.get("y", 0)

    @property
    def attributes(self) -> Dict[str, int]:
        return {"x": self.x, "y": self.y}<|MERGE_RESOLUTION|>--- conflicted
+++ resolved
@@ -90,19 +90,6 @@
         self.xml_class: str = "mxCell"
 
         # Style
-<<<<<<< HEAD
-        self.text_format: TextFormat = kwargs.get("text_format", TextFormat())
-        self.waypoints: str = kwargs.get("waypoints", "orthogonal")
-        self.connection: str = kwargs.get("connection", "line")
-        self.pattern: str = kwargs.get("pattern", "solid")
-        self.opacity: Optional[int] = kwargs.get("opacity", None)
-        self._strokeColor: Optional[str] = None
-        self.strokeColor = kwargs.get("strokeColor", None)
-        self._strokeWidth: Optional[int] = None
-        self.strokeWidth = kwargs.get("strokeWidth", None)
-        self._fillColor: Optional[str] = None
-        self.fillColor = kwargs.get("fillColor", None)
-=======
         self.color_scheme = kwargs.get("color_scheme", None)
         self.text_format = kwargs.get("text_format", TextFormat())
         if not self.text_format.fontColor and self.color_scheme:
@@ -118,7 +105,6 @@
         self.fillColor = kwargs.get("fill_color") or (
             self.color_scheme.fill_color if self.color_scheme else None
         )
->>>>>>> 7cbd88b5
 
         # Line end
         self.line_end_target: Optional[str] = kwargs.get("line_end_target", None)
