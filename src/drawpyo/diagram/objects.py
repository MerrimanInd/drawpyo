from os import path
from typing import Optional, Dict, Any, List, Union, Tuple

from .base_diagram import (
    DiagramBase,
    Geometry,
    import_shape_database,
)
from .text_format import TextFormat
from ..utils.color_scheme import ColorScheme
from ..utils.standard_colors import StandardColor

__all__ = ["Object", "BasicObject", "Group", "object_from_library"]

general: Dict[str, Any] = import_shape_database(
    file_name=path.join("shape_libraries", "general.toml"), relative=True
)
flowchart: Dict[str, Any] = import_shape_database(
    file_name=path.join("shape_libraries", "flowchart.toml"), relative=True
)
line_styles: Dict[str, Any] = import_shape_database(
    file_name=path.join("formatting_database", "line_styles.toml"), relative=True
)

base_libraries: Dict[str, Dict[str, Any]] = {
    "general": general,
    "flowchart": flowchart,
}

container: Dict[Optional[str], None] = {None: None, "vertical_container": None}


def import_shape_library(library_path: str, name: str) -> None:
    data: Dict[str, Any] = import_shape_database(filename=library_path)
    base_libraries[name] = data


def object_from_library(
    library: Union[str, Dict[str, Any]], obj_name: str, **kwargs: Any
) -> "Object":
    """This function generates an Object from a library. The library can either be custom imported from a TOML or the name of one of the built-in Draw.io libraries.

    Any keyword arguments that can be passed in to a Object creation can be passed into this function and it will format the base object. These keyword arguments will overwrite any attributes defined in the library.

    Args:
        library (str or dict): The library containing the object
        obj_name (str): The name of the object in the library to generate

    Returns:
        Object: An object with the style from the library
    """
    new_obj: Object = Object(**kwargs)
    new_obj.format_as_library_object(library, obj_name)
    new_obj.apply_attribute_dict(kwargs)
    return new_obj


###########################################################
# Objects
###########################################################


class Object(DiagramBase):
    """
    The Object class is the base object for all shapes in Draw.io.

    More information about objects are in the Usage documents at [Usage - Objects](../../usage/objects).
    """

    ###########################################################
    # Initialization Functions
    ###########################################################

    def __init__(
        self, value: str = "", position: Tuple[int, int] = (0, 0), **kwargs: Any
    ) -> None:
        """A Object can be initialized with as many or as few of its styling attributes as is desired.

        Args:
            value (str, optional): The text to fill the object with. Defaults to "".
            position (tuple, optional): The position of the object in pixels, in (X, Y). Defaults to (0, 0).

        Keyword Args:
            aspect (optional): Aspect ratio handling. Defaults to None.
            autocontract (bool, optional): Whether to contract to fit the child objects. Defaults to False.
            autosize_margin (int, optional): What margin in pixels to leave around the child objects. Defaults to 20.
            autosize_to_children (bool, optional): Whether to autoexpand when child objects are added. Defaults to False.
            baseStyle (optional): Base style for the object. Defaults to None.
            children (list of Objects, optional): The subobjects to add to this object as a parent. Defaults to [].
            color_scheme (ColorScheme, optional): Bundled set of color specifications. Defaults to None.
            comic (bool, optional): Add comic styling to the object. Defaults to None.
            fill_color (Union[str, StandardColor], optional): The object fill color. Defaults to None.
            glass (bool, optional): Apply glass styling to the object. Defaults to None.
            height (int, optional): The height of the object in pixels. Defaults to 80.
<<<<<<< HEAD
            parent (Object, optional): The parent object (container, etc) of this object. Defaults to None. # TODO document
            children (array of Objects, optional): The subobjects to add to this object as a parent. Defaults to []. # TODO document
            autosize_to_children (bool, optional): Whether to autoexpand when child objects are added. Defaults to false. # TODO document
            autocontract (bool, optional): Whether to contract to fit the child objects. Defaults to false.
            autosize_margin (int, optional): What margin in pixels to leave around the child objects. Defaults to 20px. # TODO document
            template_object (Object, optional): Another object to copy the style_attributes from
            aspect # TODO ?
            rounded (bool, optional): Whether to round the corners of the shape
            whiteSpace (str, optional): white space
            fillColor (str, optional): The object fill color in a hex color code (#ffffff)
            opacity  (int, optional): The object's opacity, 0-100
            strokeColor: The object stroke color in a hex color code (#ffffff)
            glass (bool, optional): Apply glass styling to the object
            shadow (bool, optional): Add a shadow to the object
            sketch (bool, optional): Add sketch styling to the object
            comic (bool, optional): Add comic styling to the object
            line_pattern (str, optional): The stroke style of the object.
=======
            in_edges (list, optional): List of incoming edges to this object. Defaults to [].
            line_pattern (str, optional): The stroke style of the object. Defaults to "solid".
            opacity (int, optional): The object's opacity, 0-100. Defaults to None.
            out_edges (list, optional): List of outgoing edges from this object. Defaults to [].
            parent (Object, optional): The parent object (container, etc) of this object. Defaults to None.
            position_rel_to_parent (tuple, optional): The position of the object relative to the parent in pixels, in (X, Y).
            rounded (int or bool, optional): Whether to round the corners of the shape. Defaults to 0.
            shadow (bool, optional): Add a shadow to the object. Defaults to None.
            sketch (bool, optional): Add sketch styling to the object. Defaults to None.
            stroke_color (Union[str, StandardColor], optional): The object stroke color. Defaults to None.
            template_object (Object, optional): Another object to copy the style_attributes from. Defaults to None.
            text_format (TextFormat, optional): Formatting specifically around text. Defaults to TextFormat().
            vertex (int, optional): Vertex flag for the object. Defaults to 1.
            whiteSpace (str, optional): White space handling. Defaults to "wrap".
            width (int, optional): The width of the object in pixels. Defaults to 120.
>>>>>>> 41d9ed24
        """
        super().__init__(**kwargs)
        self._style_attributes: List[str] = [
            "whiteSpace",
            "rounded",
            "fillColor",
            "strokeColor",
            "glass",
            "shadow",
            "comic",
            "sketch",
            "opacity",
            "dashed",
        ]

        self.geometry: Geometry = Geometry(parent_object=self)

        # Subobjecting
        # If there is a parent passed in, disable that parents
        # autoexpanding until position is set
        if "parent" in kwargs:
            parent: Object = kwargs.get("parent")
            old_parent_autosize: bool = parent.autosize_to_children
            parent.autoexpand = False
            self.parent: Optional[Object] = parent
        else:
            self._parent: Optional[Object] = None
        self.children: List[Object] = kwargs.get("children", [])
        self.autosize_to_children: bool = kwargs.get("autosize_to_children", False)
        self.autocontract: bool = kwargs.get("autocontract", False)
        self.autosize_margin: int = kwargs.get("autosize_margin", 20)

        # Geometry
        self.position: Optional[tuple] = position
        # Since the position is already set to either a passed in arg or the default this will
        # either override that default position or redundantly reset the position to the same value
        self.position_rel_to_parent: Optional[tuple] = kwargs.get(
            "position_rel_to_parent", position
        )
        self.width: int = kwargs.get("width", 120)
        self.height: int = kwargs.get("height", 80)
        self.vertex: int = kwargs.get("vertex", 1)

        # TODO enumerate to fixed
        self.aspect = kwargs.get("aspect", None)

        # Style
        self.baseStyle: Optional[str] = kwargs.get("baseStyle", None)

        self.rounded: Optional[bool] = kwargs.get("rounded", 0)
        self.whiteSpace: Optional[str] = kwargs.get("whiteSpace", "wrap")
        self.opacity: Optional[int] = kwargs.get("opacity", None)
        self.color_scheme: Optional[ColorScheme] = kwargs.get("color_scheme", None)
        self.strokeColor: Optional[Union[str, StandardColor]] = kwargs.get(
            "stroke_color"
        ) or (self.color_scheme.stroke_color if self.color_scheme else None)
        self.fillColor: Optional[Union[str, StandardColor]] = kwargs.get(
            "fill_color"
        ) or (self.color_scheme.fill_color if self.color_scheme else None)
        self.glass: Optional[bool] = kwargs.get("glass", None)
        self.shadow: Optional[bool] = kwargs.get("shadow", None)
        self.comic: Optional[bool] = kwargs.get("comic", None)
        self.sketch: Optional[bool] = kwargs.get("sketch", None)
        self.line_pattern: Optional[str] = kwargs.get("line_pattern", "solid")

        self.out_edges: List[Any] = kwargs.get("out_edges", [])
        self.in_edges: List[Any] = kwargs.get("in_edges", [])

        self.xml_class: str = "mxCell"

        if "template_object" in kwargs:
            self.template_object: Object = kwargs.get("template_object")
            self._apply_style_from_template(self.template_object)
            self.width = self.template_object.width
            self.height = self.template_object.height

        # Content
        self.text_format: Optional[TextFormat] = kwargs.get("text_format", TextFormat())
        if not self.text_format.fontColor and self.color_scheme:
            self.text_format.fontColor = self.color_scheme.font_color
        self.value: Optional[str] = value

        # If a parent was passed in, reactivate the parents autoexpanding and update it
        if "parent" in kwargs:
            self.parent.autosize_to_children = old_parent_autosize
            self.update_parent()

    def __repr__(self) -> str:
        if self.value != "":
            name_str: str = "{0} object with value {1}".format(
                self.__class__.__name__, self.value
            )
        else:
            name_str: str = "{0} object".format(self.__class__.__name__)
        return name_str

    def __str__(self) -> str:
        return self.__repr__()

    def __delete__(self) -> None:
        self.page.remove_object(self)

    @classmethod
    def create_from_template_object(
        cls,
        template_object: "Object",
        value: Optional[str] = None,
        position: Optional[Tuple[int, int]] = None,
        page: Optional[Any] = None,
    ) -> "Object":
        """Object can be instantiated from another object. This will initialize the Object with the same formatting, then set a new position and value.

        Args:
            template_object (Object): Another drawpyo Object to use as a template
            value (str, optional): The text contents of the object. Defaults to None.
            position (tuple, optional): The position where the object should be placed. Defaults to (0, 0).
            page (Page, optional): The Page object to place the object on. Defaults to None.

        Returns:
            Object: The newly created object
        """
        new_obj: Object = cls(
            value=value,
            page=page,
            width=template_object.width,
            height=template_object.height,
            template_object=template_object,
        )
        if position is not None:
            new_obj.position = position
        if value is not None:
            new_obj.value = value
        return new_obj

    @classmethod
    def create_from_style_string(cls, style_string: str) -> "Object":
        """Objects can be instantiated from a style string. These strings are most easily found in the Draw.io app, by styling an object as desired then right-clicking and selecting "Edit Style". Copying that text into this function will generate an object styled the same.

        Args:
            style_string (str): A Draw.io generated style string.

        Returns:
            Object: An object formatted with the style string
        """
        cls.apply_style_from_string(style_string)
        return cls

    @classmethod
    def create_from_library(
        cls, library: Union[str, Dict[str, Any]], obj_name: str
    ) -> "Object":
        """This function generates a Object from a library. The library can either be custom imported from a TOML or the name of one of the built-in Draw.io libraries.

        Any keyword arguments that can be passed in to a Object creation can be passed into this function and it will format the base object. However, the styling in the library will overwrite that formatting.

        Args:
            library (str or dict): The library containing the object
            obj_name (str): The name of the object in the library to generate

        Returns:
            Object: An object with the style from the library
        """
        new_obj: Object = cls()
        new_obj.format_as_library_object(library, obj_name)
        return new_obj

    def format_as_library_object(
        self, library: Union[str, Dict[str, Any]], obj_name: str
    ) -> None:
        """This function applies the style from a library to an existing object. The library can either be custom imported from a TOML or the name of one of the built-in Draw.io libraries.

        Args:
            library (str or dict): The library containing the object
            obj_name (str): The name of the object in the library to generate
        """
        if type(library) == str:
            if library in base_libraries:
                library_dict: Dict[str, Any] = base_libraries[library]
                if obj_name in library_dict:
                    obj_dict: Dict[str, Any] = library_dict[obj_name]
                    self.apply_attribute_dict(obj_dict)
                else:
                    raise ValueError(
                        "Object {0} not in Library {1}".format(obj_name, library)
                    )
            else:
                raise ValueError("Library {0} not in base_libraries".format(library))
        elif type(library) == dict:
            obj_dict: Dict[str, Any] = library[obj_name]
            self.apply_attribute_dict(obj_dict)
        else:
            raise ValueError("Unparseable libary passed in.")

    @property
    def attributes(self) -> Dict[str, Any]:
        return {
            "id": self.id,
            "value": self.value,
            "style": self.style,
            "vertex": self.vertex,
            "parent": self.xml_parent_id,
        }

    ###########################################################
    # Style templates
    ###########################################################

    @property
    def line_styles(self) -> Dict[str, Any]:
        return line_styles

    @property
    def container(self) -> Dict[Optional[str], None]:
        return container

    ###########################################################
    # Style properties
    ###########################################################

    @property
    def line_pattern(self) -> Optional[str]:
        """Two properties are enumerated together into line_pattern: dashed and dashPattern. line_pattern simplifies this with an external database that contains the dropdown options from the Draw.io app then outputs the correct combination of dashed and dashPattern.

        However in some cases dashed and dashpattern need to be set individually, such as when formatting from a style string. In that case, the setters for those two attributes will disable the other.

        Returns:
            str: The line style
        """
        return self._line_pattern

    @line_pattern.setter
    def line_pattern(self, value: str) -> None:
        if value in line_styles.keys():
            self._line_pattern = value
        else:
            raise ValueError(
                "{0} is not an allowed value of line_pattern".format(value)
            )

    @property
    def dashed(self) -> Optional[Union[bool, Any]]:
        """This is one of the properties that defines the line style. Along with dashPattern, it can be overriden by setting line_pattern or set directly.

        Returns:
            str: Whether the object stroke is dashed.
        """
        if self._line_pattern is None:
            return self._dashed
        else:
            return line_styles[self._line_pattern]

    @dashed.setter
    def dashed(self, value: bool) -> None:
        self._line_pattern = None
        self._dashed = value

    @property
    def dashPattern(self) -> Optional[Union[str, Any]]:
        """This is one of the properties that defines the line style. Along with dashed, it can be overriden by setting line_pattern or set directly.

        Returns:
            str: What style the object stroke is dashed with.
        """
        if self._line_pattern is None:
            return self._dashPattern
        else:
            return line_styles[self._line_pattern]

    @dashPattern.setter
    def dashPattern(self, value: str) -> None:
        self._line_pattern = None
        self._dashPattern = value

    ###########################################################
    # Geometry properties
    ###########################################################

    @property
    def width(self) -> int:
        """This property makes geometry.width available to the owning class for ease of access."""
        return self.geometry.width

    @width.setter
    def width(self, value: int) -> None:
        self.geometry.width = value
        self.update_parent()

    @property
    def height(self) -> int:
        """This property makes geometry.height available to the owning class for ease of access."""
        return self.geometry.height

    @height.setter
    def height(self, value: int) -> None:
        self.geometry.height = value
        self.update_parent()

    # Position property
    @property
    def position(self) -> Tuple[Union[int, float], Union[int, float]]:
        """The position of the object on the page. This is the top left corner. It's set with a tuple of ints, X and Y respectively.

        (X, Y)

        Returns:
            tuple: A tuple of ints describing the top left corner position of the object
        """
        if self.parent is not None:
            return (
                self.geometry.x + self.parent.position[0],
                self.geometry.y + self.parent.position[1],
            )
        return (self.geometry.x, self.geometry.y)

    @position.setter
    def position(self, value: Tuple[Union[int, float], Union[int, float]]) -> None:
        if self.parent is not None:
            self.geometry.x = value[0] - self.parent.position[0]
            self.geometry.y = value[1] - self.parent.position[1]
        else:
            self.geometry.x = value[0]
            self.geometry.y = value[1]
        self.update_parent()

    # Position Rel to Parent
    @property
    def position_rel_to_parent(self) -> Tuple[Union[int, float], Union[int, float]]:
        """The position of the object relative to its parent (container). If there's no parent this will be relative to the page. This is the top left corner. It's set with a tuple of ints, X and Y respectively.

        (X, Y)

        Returns:
            tuple: A tuple of ints describing the top left corner position of the object
        """
        return (self.geometry.x, self.geometry.y)

    @position_rel_to_parent.setter
    def position_rel_to_parent(
        self, value: Tuple[Union[int, float], Union[int, float]]
    ) -> None:
        self.geometry.x = value[0]
        self.geometry.y = value[1]
        self.update_parent()

    @property
    def center_position(self) -> Tuple[Union[int, float], Union[int, float]]:
        """The position of the object on the page. This is the center of the object. It's set with a tuple of ints, X and Y respectively.

        (X, Y)

        Returns:
            tuple: A tuple of ints describing the center position of the object
        """
        x: Union[int, float] = self.geometry.x + self.geometry.width / 2
        y: Union[int, float] = self.geometry.y + self.geometry.height / 2
        return (x, y)

    @center_position.setter
    def center_position(
        self, position: Tuple[Union[int, float], Union[int, float]]
    ) -> None:
        self.geometry.x = position[0] - self.geometry.width / 2
        self.geometry.y = position[1] - self.geometry.height / 2

    ###########################################################
    # Subobjects
    ###########################################################
    # TODO add to documentation

    @property
    def xml_parent_id(self) -> Union[int, Any]:
        if self.parent is not None:
            return self.parent.id
        return 1

    @property
    def parent(self) -> Optional["Object"]:
        """The parent object that owns this object. This is usually a container of some kind but can be any other object.

        Returns:
            Object: the parent object.
        """
        return self._parent

    @parent.setter
    def parent(self, value: Optional["Object"]) -> None:
        if isinstance(value, Object):
            # value.add_object(self)
            value.children.append(self)
            self.update_parent()
        self._parent = value

    def add_object(self, child_object: "Object") -> None:
        """Adds a child object to this object, sets the child objects parent, and autoexpands this object if set to.

        Args:
            child_object (Object): object to add as a child
        """
        child_object._parent = self  # Bypass the setter to prevent a loop
        self.children.append(child_object)
        if self.autosize_to_children:
            self.resize_to_children()

    def remove_object(self, child_object: "Object") -> None:
        """Removes a child object from this object, clears the child objects parent, and autoexpands this object if set to.

        Args:
            child_object (Object): object to remove as a child
        """
        child_object._parent = None  # Bypass the setter to prevent a loop
        self.children.remove(child_object)
        if self.autosize_to_children:
            self.resize_to_children()

    def update_parent(self) -> None:
        """If a parent object is set and the parent is set to autoexpand, then autoexpand it."""
        # This function needs to be callable prior to the parent being set during init,
        # hence the hasattr() check.
        if (
            hasattr(self, "_parent")
            and self.parent is not None
            and self.parent.autosize_to_children
        ):
            # if the parent is autoexpanding, call the autoexpand function
            self.parent.resize_to_children()

    def resize_to_children(self) -> None:
        """If the object contains children (is a container, parent, etc) then expand the size and position to fit all of the children.

        By default this function will never shrink the size of the object, only expand it. The contract input can be set for that behavior.

        Args:
            contract (bool, optional): Contract the parent object to hug the children. Defaults to False.
        """
        # Get current extents
        if len(self.children) == 0:
            return
        if self.autocontract:
            topmost: Union[int, float] = 65536
            bottommost: Union[int, float] = -65536
            leftmost: Union[int, float] = 65536
            rightmost: Union[int, float] = -65536
        else:
            topmost: Union[int, float] = self.position[1]
            bottommost: Union[int, float] = self.position[1] + self.height
            leftmost: Union[int, float] = self.position[0]
            rightmost: Union[int, float] = self.position[0] + self.width

        # Check all child objects for extents
        for child_object in self.children:
            topmost = min(topmost, child_object.position[1] - self.autosize_margin)
            bottommost = max(
                bottommost,
                child_object.position[1] + child_object.height + self.autosize_margin,
            )
            leftmost = min(leftmost, child_object.position[0] - self.autosize_margin)
            rightmost = max(
                rightmost,
                child_object.position[0] + child_object.width + self.autosize_margin,
            )

        # Set self extents to furthest positions
        self.move_wo_children((leftmost, topmost))
        self.width = rightmost - leftmost
        self.height = bottommost - topmost

    def move_wo_children(
        self, position: Tuple[Union[int, float], Union[int, float]]
    ) -> None:
        """Move the parent object relative to the page without moving the children relative to the page.

        Args:
            position (Tuple of Ints): The target position for the parent object.
        """
        # Disable autoexpand to avoid recursion from child_objects
        # attempting to update their autoexpanding parent upon a move
        old_autoexpand: bool = self.autosize_to_children
        self.autosize_to_children = False

        # Move children to counter upcoming parent move
        pos_delta: List[Union[int, float]] = [
            old_pos - new_pos for old_pos, new_pos in zip(self.position, position)
        ]
        for child_object in self.children:
            child_object.position = (
                child_object.position[0] + pos_delta[0],
                child_object.position[1] + pos_delta[1],
            )

        # Set new position and re-enable autoexpand
        self.position = position
        self.autosize_to_children = old_autoexpand

    ###########################################################
    # Edge Tracking
    ###########################################################

    def add_out_edge(self, edge: Any) -> None:
        """Add an edge out of the object. If an edge is created with this object set as the source this function will be called automatically.

        Args:
            edge (Edge): An Edge object originating at this object
        """
        self.out_edges.append(edge)

    def remove_out_edge(self, edge: Any) -> None:
        """Remove an edge out of the object. If an edge linked to this object has the source changed or removed this function will be called automatically.

        Args:
            edge (Edge): An Edge object originating at this object
        """
        self.out_edges.remove(edge)

    def add_in_edge(self, edge: Any) -> None:
        """Add an edge into the object. If an edge is created with this object set as the target this function will be called automatically.

        Args:
            edge (Edge): An Edge object ending at this object
        """
        self.in_edges.append(edge)

    def remove_in_edge(self, edge: Any) -> None:
        """Remove an edge into the object. If an edge linked to this object has the target changed or removed this function will be called automatically.

        Args:
            edge (Edge): An Edge object ending at this object
        """
        self.in_edges.remove(edge)

    ###########################################################
    # XML Generation
    ###########################################################

    @property
    def xml(self) -> str:
        """
        Returns the XML object for the Object: the opening tag with the style attributes, the value, and the closing tag.

        Example:
        <class_name attribute_name=attribute_value>Text in object</class_name>

        Returns:
            str: A single XML tag containing the object name, style attributes, and a closer.
        """
        tag: str = (
            self.xml_open_tag + "\n  " + self.geometry.xml + "\n" + self.xml_close_tag
        )
        return tag


class BasicObject(Object):
    pass


class Group:
    """This class allows objects to be grouped together. It then provides a number of geometry functions and properties to move the entire group around.

    Currently this object doesn't replicate any of the functionality of groups in the Draw.io app but it may be extended to have that capability in the future.
    """

    def __init__(self, **kwargs: Any) -> None:
        self.objects: List[Object] = kwargs.get("objects", [])
        self.geometry: Geometry = Geometry()

    def add_object(self, object: Union[Object, List[Object]]) -> None:
        """Adds one or more objects to the group and updates the geometry of the group.

        Args:
            object (Object or list): Object or list of objects to be added to the group
        """
        if not isinstance(object, list):
            object = [object]
        for o in object:
            if o not in self.objects:
                self.objects.append(o)
        self.update_geometry()

    def update_geometry(self) -> None:
        """Update the geometry of the group. This includes the left and top coordinates and the width and height of the entire group."""
        self.geometry.x = self.left
        self.geometry.y = self.top
        self.geometry.width = self.width
        self.geometry.height = self.height

    ###########################################################
    # Passive properties
    ###########################################################

    @property
    def left(self) -> Union[int, float]:
        """The leftmost X-coordinate of the objects in the group

        Returns:
            int: Left edge of the group
        """
        return min([obj.geometry.x for obj in self.objects])

    @property
    def right(self) -> Union[int, float]:
        """The rightmost X-coordinate of the objects in the group

        Returns:
            int: Right edge of the group
        """
        return max([obj.geometry.x + obj.geometry.width for obj in self.objects])

    @property
    def top(self) -> Union[int, float]:
        """The topmost Y-coordinate of the objects in the group

        Returns:
            int: Top edge of the group
        """
        return min([obj.geometry.y for obj in self.objects])

    @property
    def bottom(self) -> Union[int, float]:
        """The bottommost Y-coordinate of the objects in the group

        Returns:
            int: The bottom edge of the group
        """
        return max([obj.geometry.y + obj.geometry.height for obj in self.objects])

    @property
    def width(self) -> Union[int, float]:
        """The width of all the objects in the group

        Returns:
            int: Width of the group
        """
        return self.right - self.left

    @property
    def height(self) -> Union[int, float]:
        """The height of all the objects in the group

        Returns:
            int: Height of the group
        """
        return self.bottom - self.top

    @property
    def size(self) -> Tuple[Union[int, float], Union[int, float]]:
        """The size of the group. Returns a tuple of ints, with the width and height.

        Returns:
            tuple: A tuple of ints (width, height)
        """
        return (self.width, self.height)

    ###########################################################
    # Position properties
    ###########################################################

    @property
    def center_position(self) -> Tuple[Union[int, float], Union[int, float]]:
        """The center position of the group. Returns a tuple of ints, with the X and Y coordinate. When this property is set, the coordinates of every object in the group are updated.

        Returns:
            tuple: A tuple of ints (X, Y)
        """
        return (self.left + self.width / 2, self.top + self.height / 2)

    @center_position.setter
    def center_position(
        self, new_center: Tuple[Union[int, float], Union[int, float]]
    ) -> None:
        current_center: Tuple[Union[int, float], Union[int, float]] = (
            self.left + self.width / 2,
            self.top + self.height / 2,
        )
        delta_x: Union[int, float] = new_center[0] - current_center[0]
        delta_y: Union[int, float] = new_center[1] - current_center[1]
        for obj in self.objects:
            obj.position = (obj.geometry.x + delta_x, obj.geometry.y + delta_y)
        self.update_geometry()

    @property
    def position(self) -> Tuple[Union[int, float], Union[int, float]]:
        """The top left position of the group. Returns a tuple of ints, with the X and Y coordinate. When this property is set, the coordinates of every object in the group are updated.

        Returns:
            tuple: A tuple of ints (X, Y)
        """
        return (self.left, self.top)

    @position.setter
    def position(
        self, new_position: Tuple[Union[int, float], Union[int, float]]
    ) -> None:
        current_position: Tuple[Union[int, float], Union[int, float]] = (
            self.left,
            self.top,
        )
        delta_x: Union[int, float] = new_position[0] - current_position[0]
        delta_y: Union[int, float] = new_position[1] - current_position[1]
        for obj in self.objects:
            obj.position = (obj.geometry.x + delta_x, obj.geometry.y + delta_y)
        self.update_geometry()<|MERGE_RESOLUTION|>--- conflicted
+++ resolved
@@ -92,25 +92,6 @@
             fill_color (Union[str, StandardColor], optional): The object fill color. Defaults to None.
             glass (bool, optional): Apply glass styling to the object. Defaults to None.
             height (int, optional): The height of the object in pixels. Defaults to 80.
-<<<<<<< HEAD
-            parent (Object, optional): The parent object (container, etc) of this object. Defaults to None. # TODO document
-            children (array of Objects, optional): The subobjects to add to this object as a parent. Defaults to []. # TODO document
-            autosize_to_children (bool, optional): Whether to autoexpand when child objects are added. Defaults to false. # TODO document
-            autocontract (bool, optional): Whether to contract to fit the child objects. Defaults to false.
-            autosize_margin (int, optional): What margin in pixels to leave around the child objects. Defaults to 20px. # TODO document
-            template_object (Object, optional): Another object to copy the style_attributes from
-            aspect # TODO ?
-            rounded (bool, optional): Whether to round the corners of the shape
-            whiteSpace (str, optional): white space
-            fillColor (str, optional): The object fill color in a hex color code (#ffffff)
-            opacity  (int, optional): The object's opacity, 0-100
-            strokeColor: The object stroke color in a hex color code (#ffffff)
-            glass (bool, optional): Apply glass styling to the object
-            shadow (bool, optional): Add a shadow to the object
-            sketch (bool, optional): Add sketch styling to the object
-            comic (bool, optional): Add comic styling to the object
-            line_pattern (str, optional): The stroke style of the object.
-=======
             in_edges (list, optional): List of incoming edges to this object. Defaults to [].
             line_pattern (str, optional): The stroke style of the object. Defaults to "solid".
             opacity (int, optional): The object's opacity, 0-100. Defaults to None.
@@ -126,7 +107,6 @@
             vertex (int, optional): Vertex flag for the object. Defaults to 1.
             whiteSpace (str, optional): White space handling. Defaults to "wrap".
             width (int, optional): The width of the object in pixels. Defaults to 120.
->>>>>>> 41d9ed24
         """
         super().__init__(**kwargs)
         self._style_attributes: List[str] = [
