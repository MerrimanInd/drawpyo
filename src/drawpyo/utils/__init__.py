--- conflicted
+++ resolved
@@ -1,8 +1,3 @@
-<<<<<<< HEAD
-from .logger import *
-from .default_colors import DefaultColors
-=======
 from .logger import logger
 from .standard_colors import StandardColor
-from .color_scheme import ColorScheme
->>>>>>> fad56a12
+from .color_scheme import ColorScheme