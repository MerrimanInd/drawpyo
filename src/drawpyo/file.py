from typing import List, Optional, Any, Union, Dict
from .xml_base import XMLBase
from datetime import datetime
from .utils import logger
from os import path, makedirs
from sys import version_info
from .page import Page


class File(XMLBase):
    """The File class defines a Draw.io file, its properties, and the methods required for saving it."""

    def __init__(
        self,
        file_name: str = "Drawpyo Diagram.drawio",
        file_path: str = path.join(path.expanduser("~"), "Drawpyo Charts"),
    ) -> None:
        """To initiate a File object, pass in a name and path or leave it to the defaults.

        Args:
            file_name (str, optional): The name of the file.
            file_path (str, optional): The location where the file will be saved.
        """

        super().__init__()

        self.pages: List[Page] = []
        self.file_name: str = file_name
        self.file_path: str = file_path

        # Attributes
        self.host: str = "Drawpyo"
        self.type: str = "device"
        self.version: str = "21.6.5"  # This is the version of the Draw.io spec
        self.xml_class: str = "mxfile"

        logger.info(f"🗃️ File created: '{self.__repr__()}'")

    def __repr__(self) -> str:
        return f"drawpyo File - {self.file_name}"

    @property
    def attributes(self) -> Dict[str, Optional[str]]:
        return {
            "host": self.host,
            "modified": self.modified,
            "agent": self.agent,
            "etag": self.etag,
            "version": self.version,
            "type": self.type,
        }

    def add_page(self, page: Page) -> None:
        """Add a page to the file.

        Args:
            page (drawpyo.diagram.Page): A Page object
        """
        page._file = self
        self.pages.append(page)

    def remove_page(self, page: Union[Page, str, int]) -> None:
        """Remove a page from the file. The page argument can be either a Page object, the integer number of the page, or the string name of the page.

        Args:
            page (drawpyo.diagram.Page or str or int): A Page object that's currently contained in the file
        """
        logger.info(f"🗑️ Page deleted: '{page.__repr__()}'")
        if isinstance(page, int):
            del self.pages[page]
        elif isinstance(page, str):
            for pg in self.pages:
                if pg.name == page:
                    self.pages.remove(pg)
        elif isinstance(page, Page):
            self.pages.remove(page)

    def stats(self) -> str:
        """This function returns a string summarizing the file's properties.

        Returns:
            str: A summary of the file's properties
        """
        object_count = 0
        for page in self.pages:
            object_count += len(page.objects)
        return f"Pages: {len(self.pages)} | Objects: {object_count}"

    ###########################################################
    # File Properties
    ###########################################################

    @property
    def modified(self) -> str:
        return datetime.now().strftime("%Y-%m-%dT%H:%M:%S")

    @property
    def agent(self) -> str:
        python_version = f"{version_info.major}.{version_info.minor}"
        drawpyo_version = f"0.23"
        return f"Python {python_version}, Drawpyo {drawpyo_version}"

    @property
    def etag(self) -> None:
        # etag is in the Draw.io spec but not sure how it's used or if I need to create it
        return None

    ###########################################################
    # XML Generation
    ###########################################################

    @property
    def xml(self) -> str:
        """This function goes through each page in the file, retrieves its XML, and appends it to a list, then wraps that list in the file's open and close tags.

        Returns:
            str: The XML data for the file and all the pages in it
        """
        xml_string = self.xml_open_tag
        for diag in self.pages:
            xml_string = xml_string + "\n  " + diag.xml
        xml_string = xml_string + "\n" + self.xml_close_tag
        return xml_string

    ###########################################################
    # File Handling
    ###########################################################
    def write(self, **kwargs: Any) -> str:
        """This function write the file to disc at the path and name specified.

        Args:
            file_path (str, opt): The path to save the file in
            file_name (str, opt): The name of the file
            overwrite (bool, opt): Whether to overwrite an existing file or not

        Returns:
            str: The full path to the written file
        """

        # Check if file_path or file_name were passed in, or are preexisting
        self.file_path = kwargs.get("file_path", self.file_path)

        self.file_name = kwargs.get("file_name", self.file_name)

        overwrite: bool = kwargs.get("overwrite", True)
        if overwrite:
            write_mode = "w"
        else:
            write_mode = "x"

        if not path.exists(self.file_path):
            makedirs(self.file_path)

        with open(
            path.join(self.file_path, self.file_name), write_mode, encoding="utf-8"
        ) as f:
            f.write(self.xml)
<<<<<<< HEAD
            logger.info(f"💾 Saved file '{self.file_name}' at '{self.file_path}'")
=======
            logger.info(f"📈 File contents: '{self.stats()}'")
            logger.info(f"💾 Saved file: '{self.file_name}' at '{self.file_path}'")
>>>>>>> fad56a12

        return path.join(self.file_path, self.file_name)<|MERGE_RESOLUTION|>--- conflicted
+++ resolved
@@ -155,11 +155,7 @@
             path.join(self.file_path, self.file_name), write_mode, encoding="utf-8"
         ) as f:
             f.write(self.xml)
-<<<<<<< HEAD
-            logger.info(f"💾 Saved file '{self.file_name}' at '{self.file_path}'")
-=======
             logger.info(f"📈 File contents: '{self.stats()}'")
             logger.info(f"💾 Saved file: '{self.file_name}' at '{self.file_path}'")
->>>>>>> fad56a12
 
         return path.join(self.file_path, self.file_name)