--- conflicted
+++ resolved
@@ -28,13 +28,8 @@
         # in every other use case.
         self.xml_parent: Optional[Any] = kwargs.get("xml_parent", None)
 
-<<<<<<< HEAD
-        self.tag = kwargs.get("tag", None)
-        self.tooltip = kwargs.get("tooltip", None)
-=======
         self.tag: Optional[str] = kwargs.get("tag", None)
         self.tooltip: Optional[str] = kwargs.get("tooltip", None)
->>>>>>> 9b8b35dc
 
     @property
     def id(self) -> Union[int, str]:
@@ -65,11 +60,7 @@
         """
         The open tag contains the name of the object but also the attribute tags. This property function concatenates all the attributes in the class along with the opening and closing angle brackets and returns them as a string.
 
-<<<<<<< HEAD
-        When the "tag" attribute tag is provided, a tags attribute is applied to the object. This allows for selecting, hiding, or displaying multiple elements in the diagram. 
-=======
         When the "tag" attribute tag is provided, a tags attribute is applied to the object. This allows for selecting, hiding, or displaying multiple elements in the diagram.
->>>>>>> 9b8b35dc
         When the "tooltip" attribute tag is provided, a tooltip attribute is applied to the object. This allows for extra information to be displayed when an element is hovered over in the diagram.
         When using tags or tooltips, the open_tag value and id are shifted to the <UserObject> tag.
 
@@ -87,11 +78,7 @@
             if self.tooltip:
                 open_user_object_tag += f' tooltip="{self.xml_ify(self.tooltip)}"'
             open_user_object_tag += ">"
-<<<<<<< HEAD
-            
-=======
 
->>>>>>> 9b8b35dc
             open_tag = "<" + self.xml_class
             for att, value in self.attributes.items():
                 if att == "id" or att == "value":
